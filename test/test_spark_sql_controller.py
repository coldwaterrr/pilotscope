import sys
import os

sys.path.append(os.path.dirname(os.path.dirname(__file__)))
sys.path.append(os.path.join(os.path.dirname(os.path.dirname(__file__)), "common"))
sys.path.append(os.path.join(os.path.dirname(os.path.dirname(__file__)), "components"))

import unittest
import json

from DBController.SparkSQLController import SparkSQLController, SparkConfig, SUCCESS, FAILURE, SparkSQLDataSourceEnum
from Factory.DBControllerFectory import DBControllerFactory
from PilotConfig import PilotConfig
from PilotEnum import DatabaseEnum
from common.Index import Index
from pyspark.sql import SparkSession


class MyTestCase(unittest.TestCase):
    def __init__(self, methodName='runTest'):
        super().__init__(methodName)
        datasource_type = SparkSQLDataSourceEnum.POSTGRESQL
        datasource_conn_info = {
            'host': 'localhost',
            'db': 'sparkStats',
            'user': 'postgres',
            'pwd': 'postgres'
        }
        self.config = SparkConfig(
            app_name="testApp",
            master_url="local[*]"
        )
        self.config.set_datasource(
            datasource_type,
            host=datasource_conn_info["host"],
            db=datasource_conn_info["db"],
            user=datasource_conn_info["user"],
            pwd=datasource_conn_info["pwd"]
        )
        self.config.set_spark_session_config({
            "spark.sql.pilotscope.enabled": True
        })
        self.config.set_db_type(DatabaseEnum.SPARK)
        self.table_name = "lero"
        self.db_controller: SparkSQLController = DBControllerFactory.get_db_controller(self.config)
        self.sql = "select * from badges limit 10;"
        self.table = "badges"
        self.column = "date"
        self.db_controller.connect_if_loss()
        print("1" + str(self.db_controller.name_2_table))

    def test_get_hint_sql(self):
<<<<<<< HEAD
        self.db_controller.set_hint("spark.sql.autoBroadcastJoinThreshold", "1234")
        self.db_controller.set_hint("spark.execution.memory", "1234")
=======
        # print(self.db_controller.connection.sparkContext.getConf().getAll())
        self.db_controller.load_all_tables_from_datasource()
        assert self.db_controller.get_hint_sql("spark.sql.autoBroadcastJoinThreshold", "1234") == SUCCESS
        assert self.db_controller.get_hint_sql("spark.execution.memory", "1234") == FAILURE
>>>>>>> f158a475
        self.db_controller.clear_all_tables()

    def test_create_table(self):
<<<<<<< HEAD
        # self.db_controller.connect_if_loss()
=======
        self.db_controller.load_all_tables_from_datasource()
        #self.db_controller.connect_if_loss()
>>>>>>> f158a475
        self.db_controller.create_table_if_absences("test_create_table", {"ID": 1, "name": "Tom"})
        self.db_controller.clear_all_tables()
        pass

    def test_get_table_row_count(self):
        self.db_controller.load_all_tables_from_datasource()
        self.db_controller.get_table_row_count("test_create_table")

        assert (self.db_controller.get_table_row_count("test_create_table") == 0)
        self.db_controller.insert("test_create_table", {"ID": 1, "name": "Tom"})
        assert (self.db_controller.get_table_row_count("test_create_table") == 1)
        self.db_controller.clear_all_tables()

    def test_insert(self):
<<<<<<< HEAD
        # self.db_controller.connect_if_loss()
=======
        self.db_controller.load_all_tables_from_datasource()
        #self.db_controller.connect_if_loss()
>>>>>>> f158a475
        self.db_controller.create_table_if_absences("test_create_table", {"ID": 1, "name": "Tom"})
        self.db_controller.insert("test_create_table", {"ID": 1, "name": "Tom"})
        self.db_controller.clear_all_tables()

    def test_set_and_recover_knobs(self):
<<<<<<< HEAD
        # self.db_controller.connect_if_loss()
=======
        self.db_controller.load_all_tables_from_datasource()
        #self.db_controller.connect_if_loss()
>>>>>>> f158a475

        self.db_controller.write_knob_to_file(
            {"spark.sql.ansi.enabled": "true", "spark.sql.autoBroadcastJoinThreshold": "1234"})
        assert (self.db_controller.get_connection().conf.get("spark.sql.ansi.enabled") == 'true')
        assert (self.db_controller.get_connection().conf.get("spark.sql.autoBroadcastJoinThreshold") == '1234')

        self.db_controller.recover_config()
        assert (self.db_controller.get_connection().conf.get("spark.sql.ansi.enabled") == 'false')
        assert (self.db_controller.get_connection().conf.get("spark.sql.autoBroadcastJoinThreshold") == '10485760b')
        self.db_controller.clear_all_tables()

    def test_plan_and_get_cost(self):
<<<<<<< HEAD
        # self.db_controller.connect_if_loss()
=======
        self.db_controller.load_all_tables_from_datasource()
        #self.db_controller.connect_if_loss()
>>>>>>> f158a475

        self.db_controller.write_knob_to_file({
            "spark.sql.cbo.enabled": "true",
            "spark.sql.cbo.joinReorder.enabled": "true",
            "spark.sql.pilotscope.enabled": "true"
        })

        self.db_controller.create_table_if_absences("test_create_table", {"ID": 1, "name": "Tom"})
        self.db_controller.insert("test_create_table", {"ID": 2, "name": "Jerry"})
        self.db_controller.analyze_table_stats("test_create_table")

        sql = "SELECT * FROM test_create_table"
        print(json.dumps(self.db_controller.explain_logical_plan(sql), indent=2))

        print(self.db_controller.get_estimated_cost(sql))

        self.db_controller.clear_all_tables()
    
    def test_execute(self):
        self.db_controller.load_all_tables_from_datasource()
        #self.db_controller.connect_if_loss()
        res = self.db_controller.execute(
            '/*pilotscope {"anchor": {"EXECUTION_TIME_FETCH_ANCHOR": {"enable": true, "name": "EXECUTION_TIME_FETCH_ANCHOR"}}, "enableTerminate": true, "enableReceiveData": true, "port": 57205, "url": "localhost", "tid": "140335169763072"} pilotscope*/ select  count(*) from badges as b,     posts as p where b.UserId = p.OwnerUserId  AND p.PostTypeId=2  AND p.Score>=0  AND p.Score<=20  AND p.CommentCount<=12  AND p.CreationDate>=\'2010-09-05 08:36:31\';', 
            True            
        )
        print("res: ", res.head())
        self.db_controller.clear_all_tables()



if __name__ == '__main__':
    unittest.main(warnings='ignore')<|MERGE_RESOLUTION|>--- conflicted
+++ resolved
@@ -50,24 +50,14 @@
         print("1" + str(self.db_controller.name_2_table))
 
     def test_get_hint_sql(self):
-<<<<<<< HEAD
+        # print(self.db_controller.connection.sparkContext.getConf().getAll())
+        self.db_controller.load_all_tables_from_datasource()
         self.db_controller.set_hint("spark.sql.autoBroadcastJoinThreshold", "1234")
         self.db_controller.set_hint("spark.execution.memory", "1234")
-=======
-        # print(self.db_controller.connection.sparkContext.getConf().getAll())
-        self.db_controller.load_all_tables_from_datasource()
-        assert self.db_controller.get_hint_sql("spark.sql.autoBroadcastJoinThreshold", "1234") == SUCCESS
-        assert self.db_controller.get_hint_sql("spark.execution.memory", "1234") == FAILURE
->>>>>>> f158a475
         self.db_controller.clear_all_tables()
 
     def test_create_table(self):
-<<<<<<< HEAD
-        # self.db_controller.connect_if_loss()
-=======
         self.db_controller.load_all_tables_from_datasource()
-        #self.db_controller.connect_if_loss()
->>>>>>> f158a475
         self.db_controller.create_table_if_absences("test_create_table", {"ID": 1, "name": "Tom"})
         self.db_controller.clear_all_tables()
         pass
@@ -82,23 +72,15 @@
         self.db_controller.clear_all_tables()
 
     def test_insert(self):
-<<<<<<< HEAD
+        self.db_controller.load_all_tables_from_datasource()
         # self.db_controller.connect_if_loss()
-=======
-        self.db_controller.load_all_tables_from_datasource()
-        #self.db_controller.connect_if_loss()
->>>>>>> f158a475
         self.db_controller.create_table_if_absences("test_create_table", {"ID": 1, "name": "Tom"})
         self.db_controller.insert("test_create_table", {"ID": 1, "name": "Tom"})
         self.db_controller.clear_all_tables()
 
     def test_set_and_recover_knobs(self):
-<<<<<<< HEAD
+        self.db_controller.load_all_tables_from_datasource()
         # self.db_controller.connect_if_loss()
-=======
-        self.db_controller.load_all_tables_from_datasource()
-        #self.db_controller.connect_if_loss()
->>>>>>> f158a475
 
         self.db_controller.write_knob_to_file(
             {"spark.sql.ansi.enabled": "true", "spark.sql.autoBroadcastJoinThreshold": "1234"})
@@ -111,12 +93,8 @@
         self.db_controller.clear_all_tables()
 
     def test_plan_and_get_cost(self):
-<<<<<<< HEAD
+        self.db_controller.load_all_tables_from_datasource()
         # self.db_controller.connect_if_loss()
-=======
-        self.db_controller.load_all_tables_from_datasource()
-        #self.db_controller.connect_if_loss()
->>>>>>> f158a475
 
         self.db_controller.write_knob_to_file({
             "spark.sql.cbo.enabled": "true",
@@ -134,18 +112,17 @@
         print(self.db_controller.get_estimated_cost(sql))
 
         self.db_controller.clear_all_tables()
-    
+
     def test_execute(self):
         self.db_controller.load_all_tables_from_datasource()
-        #self.db_controller.connect_if_loss()
+        # self.db_controller.connect_if_loss()
         res = self.db_controller.execute(
-            '/*pilotscope {"anchor": {"EXECUTION_TIME_FETCH_ANCHOR": {"enable": true, "name": "EXECUTION_TIME_FETCH_ANCHOR"}}, "enableTerminate": true, "enableReceiveData": true, "port": 57205, "url": "localhost", "tid": "140335169763072"} pilotscope*/ select  count(*) from badges as b,     posts as p where b.UserId = p.OwnerUserId  AND p.PostTypeId=2  AND p.Score>=0  AND p.Score<=20  AND p.CommentCount<=12  AND p.CreationDate>=\'2010-09-05 08:36:31\';', 
-            True            
+            '/*pilotscope {"anchor": {"EXECUTION_TIME_FETCH_ANCHOR": {"enable": true, "name": "EXECUTION_TIME_FETCH_ANCHOR"}}, "enableTerminate": true, "enableReceiveData": true, "port": 57205, "url": "localhost", "tid": "140335169763072"} pilotscope*/ select  count(*) from badges as b,     posts as p where b.UserId = p.OwnerUserId  AND p.PostTypeId=2  AND p.Score>=0  AND p.Score<=20  AND p.CommentCount<=12  AND p.CreationDate>=\'2010-09-05 08:36:31\';',
+            True
         )
         print("res: ", res.head())
         self.db_controller.clear_all_tables()
 
 
-
 if __name__ == '__main__':
     unittest.main(warnings='ignore')