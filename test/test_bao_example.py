import sys
<<<<<<< HEAD

from common.Drawer import Drawer
from common.TimeStatistic import TimeStatistic
from examples.ExampleConfig import get_time_statistic_xlsx_file_path, get_time_statistic_img_path

sys.path.append("/PilotScopeCore/")
sys.path.append("/PilotScopeCore/components")
sys.path.append("/PilotScopeCore/examples/Bao/source")
=======
sys.path.append("../")
sys.path.append("../components")
sys.path.append("../examples/Bao/source")
>>>>>>> 2a04bf1a
import unittest

from Factory.SchedulerFactory import SchedulerFactory
from common.Util import pilotscope_exit
from components.DataFetcher.PilotStateManager import PilotStateManager
from components.PilotConfig import PilotConfig
from components.PilotEnum import *
from components.PilotScheduler import PilotScheduler
# from examples.Lero.EventImplement import LeroPeriodTrainingEvent, \
#     LeroPretrainingModelEvent
from examples.Bao.BaoParadigmHintAnchorHandler import BaoParadigmHintAnchorHandler
from examples.Bao.BaoPilotModel import BaoPilotModel
from examples.Bao.EventImplement import BaoPretrainingModelEvent, BaoPeriodTrainingEvent
from examples.utils import load_sql, compress_anchor_name


class BaoTest(unittest.TestCase):
    def setUp(self):
        self.used_cache = False
        if self.used_cache:
            self.model_name = "bao_model_wc"
        else:
            self.model_name = "bao_model"

        self.test_data_table = "{}_data_table".format(self.model_name)
        self.pretraining_data_table = ("bao_pretraining_collect_data"
                                       if not self.used_cache
                                       else "bao_pretraining_collect_data_wc")
        self.algo = "bao"

        self.config: PilotConfig = PilotConfig()
        self.config.db = "stats"
        self.config.set_db_type(DatabaseEnum.POSTGRESQL)

    def test_bao(self):
        try:
            config = self.config

            bao_pilot_model: BaoPilotModel = BaoPilotModel(self.model_name, have_cache_data=self.used_cache)
            bao_pilot_model.load()
            bao_handler = BaoParadigmHintAnchorHandler(bao_pilot_model, config)

            # Register what data needs to be cached for training purposes
            state_manager = PilotStateManager(config)
            state_manager.fetch_physical_plan()
            state_manager.fetch_execution_time()
            if self.used_cache:
                state_manager.fetch_buffercache()

            # core
            scheduler: PilotScheduler = SchedulerFactory.get_pilot_scheduler(config)
            scheduler.register_anchor_handler(bao_handler)
            scheduler.register_collect_data(training_data_save_table=self.test_data_table,
                                            state_manager=state_manager)

            #  updating model periodically
            # period_train_event = BaoPeriodTrainingEvent(training_data_save_table, config, 5, bao_pilot_model)
            # scheduler.register_event(EventEnum.PERIOD_TRAIN_EVENT, period_train_event)

            # allow to pretrain model

            pretraining_event = BaoPretrainingModelEvent(config, bao_pilot_model, self.pretraining_data_table,
                                                         enable_collection=False,
                                                         enable_training=False)
            scheduler.register_event(EventEnum.PRETRAINING_EVENT, pretraining_event)

            # start
            scheduler.init()
            print("start to test sql")
            sqls = self.load_test_sqls()
            for i, sql in enumerate(sqls):
                print("current is the {}-th sql, and it is {}".format(i, sql))
                TimeStatistic.start(ExperimentTimeEnum.END_TO_END)
                scheduler.simulate_db_console(sql)
                TimeStatistic.end(ExperimentTimeEnum.END_TO_END)
            # TimeStatistic.save_xlsx(get_time_statistic_xlsx_file_path(self.algo, config.db))

            TimeStatistic.print()
            self.draw_time_statistic()
        finally:
            pilotscope_exit()

    def draw_time_statistic(self):
        name_2_value = TimeStatistic.get_average_data()
        # name_2_value = TimeStatistic.get_sum_data()
        Drawer.draw_bar(name_2_value, get_time_statistic_img_path(self.algo, self.config.db),is_rotation=True)

    def load_training_sqls(self):
        return load_sql("../examples/stats_train_10_sql.txt")

    def load_test_sqls(self):
        return load_sql("../examples/stats_test_10_sql.txt")


if __name__ == '__main__':
    unittest.main()<|MERGE_RESOLUTION|>--- conflicted
+++ resolved
@@ -1,5 +1,4 @@
 import sys
-<<<<<<< HEAD
 
 from common.Drawer import Drawer
 from common.TimeStatistic import TimeStatistic
@@ -8,11 +7,10 @@
 sys.path.append("/PilotScopeCore/")
 sys.path.append("/PilotScopeCore/components")
 sys.path.append("/PilotScopeCore/examples/Bao/source")
-=======
 sys.path.append("../")
 sys.path.append("../components")
 sys.path.append("../examples/Bao/source")
->>>>>>> 2a04bf1a
+
 import unittest
 
 from Factory.SchedulerFactory import SchedulerFactory
@@ -98,7 +96,7 @@
     def draw_time_statistic(self):
         name_2_value = TimeStatistic.get_average_data()
         # name_2_value = TimeStatistic.get_sum_data()
-        Drawer.draw_bar(name_2_value, get_time_statistic_img_path(self.algo, self.config.db),is_rotation=True)
+        Drawer.draw_bar(name_2_value, get_time_statistic_img_path(self.algo, self.config.db), is_rotation=True)
 
     def load_training_sqls(self):
         return load_sql("../examples/stats_train_10_sql.txt")
