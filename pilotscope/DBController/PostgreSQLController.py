import os
import re

from sqlalchemy import text
from sqlalchemy.exc import OperationalError

from pilotscope.Common.Index import Index
from pilotscope.DBController.BaseDBController import BaseDBController
from pilotscope.Exception.Exception import DBStatementTimeoutException, DatabaseCrashException, DatabaseStartException
from pilotscope.PilotConfig import PostgreSQLConfig


class PostgreSQLController(BaseDBController):
    instances = set()

    def __new__(cls, *args, **kwargs):
        instance = super().__new__(cls)
        cls.instances.add(instance)
        return instance

    def __del__(self):
        self.disconnect()
        type(self).instances.remove(self)

    def __init__(self, config: PostgreSQLConfig, echo=True, enable_simulate_index=False):
        super().__init__(config, echo)
        self.config: PostgreSQLConfig = config

        self.enable_simulate_index = enable_simulate_index
        self._add_extension()
        if self.enable_simulate_index:
            self.simulate_index_visitor = SimulateIndexVisitor(self)
            for index in super().get_all_indexes():
                sql = f"SELECT hypopg_hide_index('{index.index_name}'::REGCLASS)"
                self.execute(sql)

    def _add_extension(self):
        extensions = self.get_available_extensions()
        if "pg_buffercache" not in extensions:
            self.execute("create extension pg_buffercache")
        if "pg_hint_plan" not in extensions:
            self.execute("create extension pg_hint_plan")
<<<<<<< HEAD
        # if "pilotscope" not in extensions:
        #     self.execute("create extension pilotscope")
=======
>>>>>>> 2f840ea1
        if self.enable_simulate_index and "hypopg" not in extensions:
            self.execute("create extension hypopg")

    def get_available_extensions(self):
        """Get all extensions that have installed in the connected database

        :return: the list of extension names
        :rtype: list
        """
        sql = ("SELECT name, default_version, installed_version FROM"
               " pg_available_extensions WHERE installed_version is not NULL ORDER BY name;")
        res = self.execute(sql, fetch=True)
        extensions = []
        for row in res:
            extensions.append(row[0])
        return extensions

    def _create_conn_str(self):
        return "{}://{}:{}@{}:{}/{}?{}".format("postgresql", self.config.user, self.config.pwd, self.config.host,
                                               self.config.port, self.config.db, "connect_timeout=2")

    def execute(self, sql, fetch=False, fetch_column_name=False):
        row = None
        try:
            self.connect_if_loss()
            conn = self.get_connection()
            result = conn.execute(text(sql) if isinstance(sql, str) else sql)
            if fetch:
                row = result.all()
                if fetch_column_name:
                    row = [tuple(result.keys()), *row]
        except OperationalError as e:
            if "canceling statement due to statement timeout" in str(e):
                raise DBStatementTimeoutException(str(e))
            else:
                raise e
        except Exception as e:
            if "PilotScopePullEnd" not in str(e):
                raise e
        return row

    def set_hint(self, key, value):
        sql = "SET {} TO {}".format(key, value)
        self.execute(sql)

    def create_index(self, index: Index):
        if self.enable_simulate_index:
            self.simulate_index_visitor.create_index(index)
        else:
            column_names = index.joined_column_names()
            sql = f"create index {index.index_name} on {index.table} ({column_names});"
            self.execute(sql, fetch=False)

    def drop_index(self, index: Index):
        if self.enable_simulate_index:
            self.simulate_index_visitor.drop_index(index)
        else:
            # todo
            if "pgsysml" in index.index_name:
                return
            statement = (
                f"DROP INDEX IF EXISTS {index.index_name};"
            )
            self.execute(statement, fetch=False)

    def drop_all_indexes(self):
        if self.enable_simulate_index:
            self.simulate_index_visitor.drop_all_indexes()
        else:
            indexes = self.get_all_indexes()
            for index in indexes:
                self.drop_index(index)

    def get_all_indexes_byte(self):
        if self.enable_simulate_index:
            result = self.simulate_index_visitor.get_all_indexes_byte()
        else:
            sql = ("select sum(pg_indexes_size(table_name::text)) from "
                   "(select table_name from information_schema.tables "
                   "where table_schema='public') as all_tables;")
            result = float(self.execute(sql, fetch=True)[0][0])
        return result

    def get_table_indexes_byte(self, table):
        if self.enable_simulate_index:
            result = self.simulate_index_visitor.get_table_indexes_byte(table)
        else:
            sql = f"select pg_indexes_size('{table}');"
            result = float(self.execute(sql, fetch=True)[0][0])
        return result

    def get_index_byte(self, index: Index):
        if self.enable_simulate_index:
            return self.simulate_index_visitor.get_index_byte(index)
        sql = f"select pg_table_size('{index.get_index_name()}');"
        result = int(self.execute(sql, fetch=True)[0][0])
        return result

    def get_existed_index(self, table):
        """
        Retrieves the existing index on the specified table.

        :param table: The name of the table to retrieve index information for.
        :type table: str

        :return: The index information of the specified table. The format of the returned
                data will depend on the implementation of get_existed_index in the subclass
                or the simulate_index_visitor.
        :rtype: list
        """
        if self.enable_simulate_index:
            return self.simulate_index_visitor.get_existed_index(table)
        else:
            return super().get_existed_index(table)

    def get_all_indexes(self):
        """
        Retrieves all indexes across all tables in the database.

        :return: A collection containing the details of all indexes. The format of this
                collection can vary depending on the implementation in the simulate_index_visitor
                or the parent class's method.
        :rtype: list
        """
        if self.enable_simulate_index:
            return self.simulate_index_visitor.get_all_indexes()
        else:
            return super().get_all_indexes()

    def get_index_number(self, table):
        """
        Retrieves the number of indexes defined on the specified table.

        :param table: The name of the table for which to count indexes.
        :type table: str

        :return: The number of indexes on the specified table.
        :rtype: int
        """
        if self.enable_simulate_index:
            return self.simulate_index_visitor.get_index_number(table)
        else:
            return super().get_index_number(table)

    def modify_sql_for_ignore_records(self, sql, is_execute):
        return self.get_explain_sql(sql, is_execute)

    def explain_physical_plan(self, sql, comment=""):
        return self._explain(sql, comment, False)

    def explain_logical_plan(self, sql, comment=""):
        return self.explain_physical_plan(sql, comment)

    def explain_execution_plan(self, sql, comment=""):
        return self._explain(sql, comment, True)

    def get_estimated_cost(self, sql, comment=""):
        """
        Estimates the cost of a SQL query.

        :param sql: The SQL query for which to estimate the cost.
        :type sql: str

        :param comment: An optional comment to include with the query plan. Useful for debugging.
        :type comment: str

        :return: The estimated total cost of executing the SQL query.
        :rtype: float
        """
        plan = self.explain_physical_plan(sql, comment=comment)
        return plan["Plan"]["Total Cost"]

    def get_explain_sql(self, sql, execute: bool, comment=""):
        """
        Constructs an EXPLAIN SQL statement for a given SQL query.

        :param sql: The SQL query to explain.
        :type sql: str

        :param execute: A boolean flag indicating whether to include the ANALYZE option.
                        If True, the ANALYZE option is included, and the query will be executed.
        :type execute: bool

        :param comment: An optional comment to add context to the EXPLAIN statement.
        :type comment: str

        :return: The constructed EXPLAIN SQL statement.
        :rtype: str
        """
        return "{} explain ({} VERBOSE, SETTINGS, SUMMARY, FORMAT JSON) {}".format(comment,
                                                                                   "ANALYZE," if execute else "",
                                                                                   sql)

    def get_buffercache(self):
        """
        Get the numbers of buffer per table in the shared buffer cache in real time.

        :return: a dict, of which keys are the names of table and values are the numbers of buffer per table
        :rtype: dict
        """
        sql = """
            SELECT c.relname, count(*) AS buffers
            FROM pg_buffercache b JOIN pg_class c
            ON b.relfilenode = pg_relation_filenode(c.oid) AND
            b.reldatabase IN (0, (SELECT oid FROM pg_database
                                    WHERE datname = current_database()))
            JOIN pg_namespace n ON n.oid = c.relnamespace
            GROUP BY c.relname;
            """
        res = self.execute(sql, fetch=True)
        return {k: v for k, v in res if not k.startswith("pg_")}

    def _explain(self, sql, comment, execute: bool):
        return self.execute(text(self.get_explain_sql(sql, execute, comment)), True)[0][0][0]

    # switch user and run
    def _surun(self, cmd):
        return os.system("su {} -c '{}'".format(self.config.user, cmd))

    def shutdown(self):
        """Shutdown the local DBMS
        """
        for instance in type(self).instances:
            # if hasattr(instance, "engine"):
            instance.disconnect()  # to set DBController's self.connection_thread.conn is None
            instance.engine.dispose(close=True)
            # del instance.engine
        self._surun("{} stop -D {} 2>&1 > /dev/null".format(self.config.pg_ctl, self.config.pgdata))

    def start(self):
        """
        Try to start DBMS. If fails the first time, recover config to self.config.backup_db_config_path and raise DatabaseStartException. If fails again after recovering config, raise DatabaseCrashException.

        :raises DatabaseStartException
        :raises DatabaseCrashException
        """
        res = self._surun("{} start -D {} 2>&1 > /dev/null".format(self.config.pg_ctl, self.config.pgdata))
        if res != 0:
            self.recover_config()
            res = self._surun("{} start -D {} 2>&1 > /dev/null".format(self.config.pg_ctl, self.config.pgdata))
            if res == 0:
                raise DatabaseStartException
            else:
                raise DatabaseCrashException
        for instance in type(self).instances:
            instance.connect_if_loss()

    def status(self):
        """
        Retrieves the status of the PostgreSQL service.

        :return: The output from the pg_ctl status command, which contains information
                about the PostgreSQL server's status.
        :rtype: str
        """
        res = os.popen("su {} -c '{} status -D {}'".format(self.config.user, self.config.pg_ctl, self.config.pgdata))
        return res.read()

    def write_knob_to_file(self, knobs: dict):
        """
        Write knobs to config file

        :param knobs: a dict with keys as the names of the knobs and values as the values to be set.
        :type knobs: dict
        """
        with open(self.config.db_config_path, "a") as f:
            f.write("\n")
            for k, v in knobs.items():
                f.write("{} = {}\n".format(k, v))

    def recover_config(self):
        """Recover config file to the file at self.config.backup_db_config_path
        """
        with open(self.config.backup_db_config_path, "r") as f:
            db_config_file = f.read()
        with open(self.config.db_config_path, "w") as f:
            f.write(db_config_file)

    def backup_config(self):
        """
        Creates a backup of the database configuration file.
        """
        with open(self.config.db_config_path, "r") as f:
            with open(self.config.backup_db_config_path, "w") as w:
                w.write(f.read())

    def get_table_column_name_all_schema(self, table_name):
        """
        Retrieves all column names for a given table across all schemas in the database.

        :param table_name: The name of the table for which to retrieve column names.
        :type table_name: str

        :return: A list of column names for the specified table.
        :rtype: list
        """
        sql = "SELECT column_name FROM information_schema.columns WHERE table_name = '{}';".format(table_name)
        return [x[0] for x in self.execute(sql, fetch=True)]

    def get_relation_content(self, relation_names, fetch_column_name=False):
        """
        Get the whole content of a relation or table
        
        :param relation_names: the name of the relation or table
        :type relation_names: str
        :param fetch_column_name: fetch the column names of the sql or not. If True, the first item of the result will be a tuple of column names.
        :type fetch_column_name: bool, optional
        :return: a list of tuple representing the result of the whole content of the relation or table
        """
        sql = 'SELECT * from {}'.format(relation_names)
        return self.execute(sql, fetch=True, fetch_column_name=fetch_column_name)

    def get_column_number_of_distinct_value(self, table_name, column_name):
        """
        Get the number of distinct value of a column

        :param table_name: the name of the table that the column belongs to
        :type table_name: str
        :param column_name: the name of the column
        :type column_name: str
        :return: the number of distinct value, type of which is same as the data of the column
        """
        return self.execute(f"select count(distinct {column_name}) from {table_name};", True)[0][0]


class SimulateIndexVisitor:

    def __init__(self, db_controller: PostgreSQLController):
        super().__init__()
        self.db_controller = db_controller

    def create_index(self, index: Index):
        columns = index.joined_column_names()
        statement = (
            "select * from hypopg_create_index( "
            f"'create index on {index.table} "
            f"({columns})')"
        )
        result = self.db_controller.execute(statement, fetch=True)[0]
        index.hypopg_oid = result[0]
        index.hypopg_name = result[1]

    def _get_oid_by_indexname(self, index_name):
        sql = f"SELECT indexrelid FROM hypopg_list_indexes WHERE index_name like '%{index_name}%'"
        res = self.db_controller.execute(sql, fetch=True)
        assert len(res) == 1, f"No oid or more than one oid named like '%{index_name}%'"
        return res[0][0]

    def _get_oid_of_index(self, index: Index):
        if index.hypopg_oid is not None:
            return index.hypopg_oid
        elif index.hypopg_name is not None:
            return self._get_oid_by_indexname(index_name=index.hypopg_name)
        else:
            return self._get_oid_by_indexname(index_name=index.index_name)

    def drop_index(self, index: Index):
        oid = self._get_oid_of_index(index)
        statement = f"select * from hypopg_drop_index({oid})"
        result = self.db_controller.execute(statement, fetch=True)
        assert result[0][0] is True, f"Could not drop simulated index with oid = {oid}."

    def drop_all_indexes(self):
        sql = "select hypopg_reset()"
        self.db_controller.execute(sql)

    def get_all_indexes_byte(self):
        return self.get_table_indexes_byte("1' or '1'='1")

    def get_table_indexes_byte(self, table):
        sql = f"SELECT sum(hypopg_relation_size(h.indexrelid)) from hypopg() h left join pg_class t on h.indrelid=t.oid where t.relname = '{table}'"
        res = self.db_controller.execute(sql, fetch=True)[0][0]
        return 0 if res is None else float(res)

    def get_index_byte(self, index: Index):
        try:
            oid = self._get_oid_of_index(index)
            statement = f"select hypopg_relation_size({oid})"
            result = self.db_controller.execute(statement, fetch=True)[0][0]
            assert result > 0, "Hypothetical index does not exist."
            return float(result)
        except:
            raise RuntimeError

    def get_index_number(self, table):
        sql = f"SELECT COUNT(*) from hypopg() h left join pg_class t on h.indrelid=t.oid where t.relname = '{table}'"
        return int(self.db_controller.execute(sql, fetch=True)[0][0])

    def get_all_indexes(self):
        return self.get_existed_index("1' or '1'='1")

    def get_existed_index(self, table):
        sql = f"SELECT h.indexrelid, h.indexname, hypopg_get_indexdef(h.indexrelid), t.relname from hypopg() h left join pg_class t on h.indrelid=t.oid where t.relname = '{table}'"
        res = self.db_controller.execute(sql, fetch=True)
        indexes = []
        for indexrelid, indexname, indexdef, relname in res:
            col = [col.strip() for col in re.search(r"\([\S\s]*\)", indexdef).group(0)[1:-1].split(",")]
            index = Index(columns=col, table=relname, index_name=None)
            index.hypopg_name = indexname
            index.hypopg_oid = indexrelid
            indexes.append(index)
        return indexes<|MERGE_RESOLUTION|>--- conflicted
+++ resolved
@@ -40,11 +40,6 @@
             self.execute("create extension pg_buffercache")
         if "pg_hint_plan" not in extensions:
             self.execute("create extension pg_hint_plan")
-<<<<<<< HEAD
-        # if "pilotscope" not in extensions:
-        #     self.execute("create extension pilotscope")
-=======
->>>>>>> 2f840ea1
         if self.enable_simulate_index and "hypopg" not in extensions:
             self.execute("create extension hypopg")
 
