--- conflicted
+++ resolved
@@ -47,17 +47,7 @@
         #                              1, 2)},
         #                      client_encoding='utf8', isolation_level="AUTOCOMMIT")
         return create_engine(conn_str, echo=self.echo, pool_size=10, pool_recycle=3600,
-<<<<<<< HEAD
-
-                            connect_args={
-                                "options": "-c statement_timeout={}".format(
-                                    int(self.config.sql_execution_timeout * 1000))
-                            },
-
-                            client_encoding='utf8', isolation_level="AUTOCOMMIT")
-=======
                              client_encoding='utf8', isolation_level="AUTOCOMMIT")
->>>>>>> f9e42e52
 
     def get_connection(self):
         """
