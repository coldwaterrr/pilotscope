import unittest
import random

from pilotscope.DBInteractor.PilotDataInteractor import PilotDataInteractor
from pilotscope.PilotConfig import PostgreSQLConfig
from pilotscope.PilotTransData import PilotTransData
from pilotscope.Exception.Exception import PilotScopeInternalError

class MyTestCase(unittest.TestCase):

    @classmethod
<<<<<<< HEAD
    def setUpClass(cls):
        cls.config = PostgreSQLConfig()
        cls.config.db = "stats_tiny"
        cls.data_interactor = PilotDataInteractor(cls.config)
        cls.sql = "select count(*) from badges as b, comments as c, users as u, votes as v where b.userid = c.userid and c.userid = u.id and u.id = v.userid and b.date >= 1279574948 and c.score = 0 and u.creationdate <= 1410173533 and u.creationdate >= 1279581345 and u.reputation <= 305 and u.views <= 77 and v.bountyamount >= 0 and v.votetypeid = 2;"
        cls.data_interactor.pull_subquery_card()
        cls.data_interactor.pull_estimated_cost()
        cls.data_interactor.pull_physical_plan()
        cls.origin_result = cls.data_interactor.execute(cls.sql)

    def test_push_card_to_cost(self):
        larger_card = {k: v * 10000 for k, v in self.origin_result.subquery_2_card.items()}
        self.data_interactor.push_card(larger_card)
        self.data_interactor.pull_estimated_cost()
        result = self.data_interactor.execute(self.sql)
        print("cost is ", result.estimated_cost, ". before push_card, cost is", self.origin_result.estimated_cost)
        self.assertTrue(result.estimated_cost > self.origin_result.estimated_cost * 100)

        smaller_card = {k: max(1, v / 100) for k, v in self.origin_result.subquery_2_card.items()}
        self.data_interactor.push_card(smaller_card)
=======
    def setUpClass(self):
        self.config = PostgreSQLConfig()
        self.config.db = "stats_tiny"
        self.data_interactor = PilotDataInteractor(self.config)
        self.sql = "select count(*) from  badges as b, comments as c, users as u, votes as v where b.userid = c.userid and c.userid = u.id and u.id = v.userid and b.date >= 1279574948 and c.score = 0 and u.creationdate <= 1410173533 and u.creationdate >= 1279581345 and u.reputation <= 305 and u.views <= 77 and v.bountyamount >= 0 and v.votetypeid = 2;"
        self.data_interactor.pull_subquery_card(enable_parameterized_subquery=False)
        self.data_interactor.pull_estimated_cost()
        self.data_interactor.pull_physical_plan()
        self.origin_result = self.data_interactor.execute(self.sql)
    
    def _test_push_card_to_cost(self, factor, enable_parameterized_subquery):
        new_cards = {k:max(1,int(v*factor)) for k,v in self.origin_result.subquery_2_card.items()}
        self.data_interactor.push_card(new_cards, enable_parameterized_subquery)
>>>>>>> 4009a385
        self.data_interactor.pull_estimated_cost()
        self.data_interactor.pull_physical_plan()
        result = self.data_interactor.execute(self.sql)
<<<<<<< HEAD
        print("cost is ", result.estimated_cost, ". before push_card, cost is", self.origin_result.estimated_cost)
        self.assertTrue(result.estimated_cost < self.origin_result.estimated_cost * 2)

=======
        flag = False
        for _,v in new_cards.items():
            flag = (str(v) in str(result.physical_plan)) or flag
        self.assertTrue(flag) # check if some new values have injected to plan
        print("factor: ", factor, " cost is ",result.estimated_cost)
        return result.estimated_cost
        
    def test_push_card_to_cost(self):
        print("\n")
        print("factor: ", 1, " cost is ",self.origin_result.estimated_cost)
        factor = 1
        costs = [self.origin_result.estimated_cost]
        for i in range(10):
            factor *= 10
            cost = self._test_push_card_to_cost(factor, False)
            costs.append(cost)
        self.assertTrue(all(costs[i] <= costs[i+1] for i in range(len(costs)-1))) # check costs is non-decreasing.
        
        print("\n")
        print("factor: ", 1, " cost is ",self.origin_result.estimated_cost)
        factor = 1
        costs = [self.origin_result.estimated_cost]
        for i in range(10):
            factor *= 10
            cost = self._test_push_card_to_cost(1/factor, False)
            costs.append(cost)
        # self.assertTrue(all(costs[i] >= costs[i+1] for i in range(len(costs)-1))) # check costs is non-increasing.
            
    def test_enable_parameterized_subquery_consistency(self):
        self.data_interactor.push_card(self.origin_result.subquery_2_card, True)
        self.data_interactor.pull_physical_plan()
        # self.data_interactor.execute(self.sql)
        try:
            self.data_interactor.execute(self.sql)
            self.assertTrue(False, "enable_parameterized_subquery is inconsistency in pull_subquery and push_card, it should be an error.")
        except Exception as e:
            self.assertEqual(type(e), PilotScopeInternalError)
            self.assertTrue("Can not find the corresponding sub-plan query in push anchor", str(e))
    
>>>>>>> 4009a385
    def test_card_consistency(self):
        model_subquery_2_card = {}
        for i, subquery in enumerate(self.origin_result.subquery_2_card):
            model_subquery_2_card[subquery] = random.randint(1, 10000000)
        self.data_interactor.push_card(model_subquery_2_card)
        self.data_interactor.pull_estimated_cost()
        self.data_interactor.pull_physical_plan()
        result = self.data_interactor.execute(self.sql)
        flag = False
        for _, v in model_subquery_2_card.items():
            flag = (str(v) in str(result.physical_plan)) or flag
        self.assertTrue(flag)  # check if some new values have injected to plan


if __name__ == '__main__':
    unittest.main()<|MERGE_RESOLUTION|>--- conflicted
+++ resolved
@@ -9,28 +9,6 @@
 class MyTestCase(unittest.TestCase):
 
     @classmethod
-<<<<<<< HEAD
-    def setUpClass(cls):
-        cls.config = PostgreSQLConfig()
-        cls.config.db = "stats_tiny"
-        cls.data_interactor = PilotDataInteractor(cls.config)
-        cls.sql = "select count(*) from badges as b, comments as c, users as u, votes as v where b.userid = c.userid and c.userid = u.id and u.id = v.userid and b.date >= 1279574948 and c.score = 0 and u.creationdate <= 1410173533 and u.creationdate >= 1279581345 and u.reputation <= 305 and u.views <= 77 and v.bountyamount >= 0 and v.votetypeid = 2;"
-        cls.data_interactor.pull_subquery_card()
-        cls.data_interactor.pull_estimated_cost()
-        cls.data_interactor.pull_physical_plan()
-        cls.origin_result = cls.data_interactor.execute(cls.sql)
-
-    def test_push_card_to_cost(self):
-        larger_card = {k: v * 10000 for k, v in self.origin_result.subquery_2_card.items()}
-        self.data_interactor.push_card(larger_card)
-        self.data_interactor.pull_estimated_cost()
-        result = self.data_interactor.execute(self.sql)
-        print("cost is ", result.estimated_cost, ". before push_card, cost is", self.origin_result.estimated_cost)
-        self.assertTrue(result.estimated_cost > self.origin_result.estimated_cost * 100)
-
-        smaller_card = {k: max(1, v / 100) for k, v in self.origin_result.subquery_2_card.items()}
-        self.data_interactor.push_card(smaller_card)
-=======
     def setUpClass(self):
         self.config = PostgreSQLConfig()
         self.config.db = "stats_tiny"
@@ -44,15 +22,9 @@
     def _test_push_card_to_cost(self, factor, enable_parameterized_subquery):
         new_cards = {k:max(1,int(v*factor)) for k,v in self.origin_result.subquery_2_card.items()}
         self.data_interactor.push_card(new_cards, enable_parameterized_subquery)
->>>>>>> 4009a385
         self.data_interactor.pull_estimated_cost()
         self.data_interactor.pull_physical_plan()
         result = self.data_interactor.execute(self.sql)
-<<<<<<< HEAD
-        print("cost is ", result.estimated_cost, ". before push_card, cost is", self.origin_result.estimated_cost)
-        self.assertTrue(result.estimated_cost < self.origin_result.estimated_cost * 2)
-
-=======
         flag = False
         for _,v in new_cards.items():
             flag = (str(v) in str(result.physical_plan)) or flag
@@ -92,7 +64,6 @@
             self.assertEqual(type(e), PilotScopeInternalError)
             self.assertTrue("Can not find the corresponding sub-plan query in push anchor", str(e))
     
->>>>>>> 4009a385
     def test_card_consistency(self):
         model_subquery_2_card = {}
         for i, subquery in enumerate(self.origin_result.subquery_2_card):
@@ -102,10 +73,11 @@
         self.data_interactor.pull_physical_plan()
         result = self.data_interactor.execute(self.sql)
         flag = False
-        for _, v in model_subquery_2_card.items():
+        for _,v in model_subquery_2_card.items():
             flag = (str(v) in str(result.physical_plan)) or flag
-        self.assertTrue(flag)  # check if some new values have injected to plan
-
+        self.assertTrue(flag) # check if some new values have injected to plan
+        
+        
 
 if __name__ == '__main__':
     unittest.main()