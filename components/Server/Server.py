import collections
import json
import threading
from http.server import BaseHTTPRequestHandler, HTTPServer
from time import sleep
import time
from Exception.Exception import HttpReceiveTimeoutException
from PilotEnum import ExperimentTimeEnum
from common.Thread import ValueThread
from common.TimeStatistic import TimeStatistic
from common.Util import all_https, singleton

# class ServerManager:
#     def __init__(self):
#         self.receive_signal = threading.Event()
#         self.httpd = None
#
#     def start_server(self, url, port):
#         server_address = (url, port)
#         self.httpd = HTTPServer(server_address, RequestHandler)
#         self.httpd.signal = self.receive_signal
#         # 在一个线程中启动 HTTP 服务器
#         http_thread = ValueThread(target=self.httpd.serve_forever, name="serve_forever", args=())
#         http_thread.daemon = True
#         http_thread.start()
#         all_https.append(self.httpd)
#
#         # 如果服务器未能处理请求，则永久等待，直到接收到信号
#
#     def stop_server(self):
#         self.httpd.shutdown()
#         # 如果服务器未能处理请求，则永久等待，直到接收到信号
#
#     def receive_once_data(self, timeout):
#         self.httpd.user_data = None
#         self.receive_signal.clear()
#         timeout_stop = not self.receive_signal.wait(timeout)
#
#         receive_data = self.httpd.user_data if not timeout_stop else None
#         return receive_data

data_lock = threading.Condition()
tid_2_lock = {}
tid_2_data = {}


@singleton
class ServerManager:
    def __init__(self, url, port):
        self.url = url
        self.port = port
        self.httpd = None
        self._start_server(url, port)
        print("server url is {}, port is {}".format(url, port))

    def _start_server(self, url, port):
        server_address = (url, port)
        self.httpd = HTTPServer(server_address, RequestHandler)
        # start http server
        http_thread = ValueThread(target=self.httpd.serve_forever, name="serve_forever", args=())
        http_thread.daemon = True
        http_thread.start()
        all_https.append(self.httpd)

    def wait_until_get_data(self, timeout, tid):
        with data_lock:
            if tid in tid_2_data:
                data = tid_2_data[tid]
                tid_2_data.pop(tid)
                return data
            else:
                cond = threading.Condition()
                tid_2_lock[tid] = cond

        # wait to receive data
        with cond:
            if tid not in tid_2_data:
                timeout_stop = not cond.wait(timeout)

        if timeout_stop:
            raise HttpReceiveTimeoutException()

        return tid_2_data[tid]


class RequestHandler(BaseHTTPRequestHandler):

    def do_POST(self):
        content_length = int(self.headers.get('content-length'))
        data = self.rfile.read(content_length).decode('utf-8')
<<<<<<< HEAD
        
=======
        data = json.loads(data)
        cur_time = time.time_ns() / 1000000000.0
        TimeStatistic.add_time(ExperimentTimeEnum.DB_HTTP, float(cur_time - float(data["http_time"])))
>>>>>>> ebf7fdfc
        with data_lock:
            # receive data
            tid = data["tid"]
            tid_2_data[tid] = data

            # release the corresponding thread
            if tid in tid_2_lock:
                cond: threading.Condition = tid_2_lock[tid]
                with cond:
                    cond.notify()

        # 响应 HTTP 请求
        self.send_response(200)
        self.end_headers()
        self.wfile.write(b'OK')<|MERGE_RESOLUTION|>--- conflicted
+++ resolved
@@ -88,13 +88,10 @@
     def do_POST(self):
         content_length = int(self.headers.get('content-length'))
         data = self.rfile.read(content_length).decode('utf-8')
-<<<<<<< HEAD
-        
-=======
+
         data = json.loads(data)
         cur_time = time.time_ns() / 1000000000.0
         TimeStatistic.add_time(ExperimentTimeEnum.DB_HTTP, float(cur_time - float(data["http_time"])))
->>>>>>> ebf7fdfc
         with data_lock:
             # receive data
             tid = data["tid"]
